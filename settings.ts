--- conflicted
+++ resolved
@@ -14,11 +14,8 @@
   websiteBlacklist: string;
   maximumTitleLength: number;
   useNewScraper: boolean;
-<<<<<<< HEAD
   linkPreviewApiKey: string;
-=======
   useBetterPasteId: boolean;
->>>>>>> 9d70f6f5
 }
 
 export const DEFAULT_SETTINGS: AutoLinkTitleSettings = {
@@ -37,11 +34,8 @@
   websiteBlacklist: "",
   maximumTitleLength: 0,
   useNewScraper: false,
-<<<<<<< HEAD
   linkPreviewApiKey: "",
-=======
   useBetterPasteId: false,
->>>>>>> 9d70f6f5
 };
 
 export class AutoLinkTitleSettingTab extends PluginSettingTab {
